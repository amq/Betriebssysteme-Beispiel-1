language: c
compiler:
  - gcc-5
  - clang-3.7
addons:
  apt:
    sources:
      - ubuntu-toolchain-r-test # gcc
      - llvm-toolchain-precise-3.7 # llvm
      - george-edison55-precise-backports # cmake
    packages:
      - gcc-5
      - clang-3.7
      - cmake
      - cmake-data
script:
  - mkdir -p build
  - cd build
  - cmake ..
  - make
  - ./myfind
  - if [ "$CC" == "gcc-5" ]; then gcov-5 CMakeFiles/*/*.o; fi
after_success:
<<<<<<< HEAD
  - if [ "$CC" == "gcc-5" ]; then bash <(curl -s https://codecov.io/bash); fi
env:
  global:
    secure: "YXJlXP+MX9lmXZZZsX8K2JwSxNKfZjCDLwLjICItC7I/KwVohoYPysXeNMAGn+FnupmK+gacC/C0yuizanvXsj2JLmtR0a/Sh6aANgHGuIbYulsFNVe/O5xa1sDEvGbofb75b/uxa0T0jC8ZnohAYYartnrlR7tBo4XTKYvnE/Ro2CDJGDFOpL0ZIBEZpcorC3VR7N2n+mPdddtXS2MPonggJOTy9vaiQhXTVLpFJYmCuM0ES/B8RCR9YVBX9sMhSj/aEJfBHEdAVn4286BYEoY2IrsJELGcaIWXQV6AUCyiDRVk/aCjrAnnG4rLi8Ji2mW3DVa2fYIqfx82cEuN26C3f8sraK6MBZIw2GjXEcUT7uXPW6iHmtwdBmEZ2WDGlnAj0nupeOACEAuiktIFWnFGeNIcTysUGfp9yAK4cfGwlHisEt7btDh+jGMGykqjdh7wDX8FwMxLxJt8LH5a3Ppb5WGOcygib1XodklKlauPLEUeagDtlNv3nnDBpJYxzhtW9u9XLHVUAPMpE4WbLuHXfw5J86id2drvIT683dK8VBP4mdLHWQKDJt4s0wDoI2jSkMIKnyaSu4JufrgTqSlOekBiJ8lpntVdeGj9XeSufEJs+qaivm7shoFUjyrfvfRLbjMQBI26PcrQSDcMXdVJQIqD+jiAqY2tIHYRgDM="
=======
  - if [ "$CC" == "gcc-5" ]; then bash <(curl -s https://codecov.io/bash); fi
>>>>>>> 15b563d0
<|MERGE_RESOLUTION|>--- conflicted
+++ resolved
@@ -6,7 +6,7 @@
   apt:
     sources:
       - ubuntu-toolchain-r-test # gcc
-      - llvm-toolchain-precise-3.7 # llvm
+      - llvm-toolchain-precise-3.7 # cmake
       - george-edison55-precise-backports # cmake
     packages:
       - gcc-5
@@ -21,11 +21,4 @@
   - ./myfind
   - if [ "$CC" == "gcc-5" ]; then gcov-5 CMakeFiles/*/*.o; fi
 after_success:
-<<<<<<< HEAD
-  - if [ "$CC" == "gcc-5" ]; then bash <(curl -s https://codecov.io/bash); fi
-env:
-  global:
-    secure: "YXJlXP+MX9lmXZZZsX8K2JwSxNKfZjCDLwLjICItC7I/KwVohoYPysXeNMAGn+FnupmK+gacC/C0yuizanvXsj2JLmtR0a/Sh6aANgHGuIbYulsFNVe/O5xa1sDEvGbofb75b/uxa0T0jC8ZnohAYYartnrlR7tBo4XTKYvnE/Ro2CDJGDFOpL0ZIBEZpcorC3VR7N2n+mPdddtXS2MPonggJOTy9vaiQhXTVLpFJYmCuM0ES/B8RCR9YVBX9sMhSj/aEJfBHEdAVn4286BYEoY2IrsJELGcaIWXQV6AUCyiDRVk/aCjrAnnG4rLi8Ji2mW3DVa2fYIqfx82cEuN26C3f8sraK6MBZIw2GjXEcUT7uXPW6iHmtwdBmEZ2WDGlnAj0nupeOACEAuiktIFWnFGeNIcTysUGfp9yAK4cfGwlHisEt7btDh+jGMGykqjdh7wDX8FwMxLxJt8LH5a3Ppb5WGOcygib1XodklKlauPLEUeagDtlNv3nnDBpJYxzhtW9u9XLHVUAPMpE4WbLuHXfw5J86id2drvIT683dK8VBP4mdLHWQKDJt4s0wDoI2jSkMIKnyaSu4JufrgTqSlOekBiJ8lpntVdeGj9XeSufEJs+qaivm7shoFUjyrfvfRLbjMQBI26PcrQSDcMXdVJQIqD+jiAqY2tIHYRgDM="
-=======
-  - if [ "$CC" == "gcc-5" ]; then bash <(curl -s https://codecov.io/bash); fi
->>>>>>> 15b563d0
+  - if [ "$CC" == "gcc-5" ]; then bash <(curl -s https://codecov.io/bash); fi